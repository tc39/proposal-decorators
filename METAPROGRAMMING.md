# Metaprogramming with decorators

Previously, metaprogramming within JavaScript was driven by use of dynamic operations that manipulate JavaScript objects, such as `Object.defineProperty`. ESnext upgrades classes with decorators, with the advantages:

* Users write class literals and explicitly annotate the piece of source code that is being manipulated, rather than spooky action-at-a-distance where a big object is passed into a special application-dependent class framework.
* Decorators can manipulate private fields and private methods, whereas operations on objects are unable to manipulate the definitions of private names.
* Decorators do their manipulations at the time the class is defined, rather than when instances are being created and used, so they may lead to patterns which are more amenable to efficient implementation.

<<<<<<< HEAD
Dcorators can be used either to decorate a whole class or an individual class element (field or method).
=======
Decorators can be used either to decorate a whole class or an individual class element (field or method).
>>>>>>> 2ad03ad4

## Basic Usage

Decorators are implemented as functions which take a JSON-like representation of class element(s) as an argument and return a possibly-modified form of that, optionally with additional class elements.

For example, suppose we want a simple decorator to change the placement of a property so that it will be created on the prototype rather than the instance:

```js
class Demo {
  @prototypeProp
  x = 1
}
```

The public field `x` above would be represented as the following class element descriptor, which will be passed into our decorator function:

```js
{
  kind: "field"
  key: "x",
  placement: "own",
  // property descriptor for Object.defineProperty
  descriptor: { configurable: false, enumerable: true, writable: true },
  initializer: () => 1
}
```

To implement our decorator function, we need to take the class element descriptor and change its `placement` property to `'prototype'`:

```js
function prototypeProp(elementDescriptor) {
<<<<<<< HEAD
  assert(kind == "field" || kind == "method");
=======
  assert(elementDescriptor.kind == "field" || elementDescriptor.kind == "method");
>>>>>>> 2ad03ad4
  // Note: this decorator would generally be used for fields, not methods, because the
  // 'prototype' placement is already the default for non-static methods. So it would only
  // be useful for methods if you wanted to override the default placement or the placement
  // from a previous decorator.
  return {
    ...elementDescriptor,
    placement: 'prototype'
  }
}
```

Thanks to the `prototypeProp` decorator, `x` will now be placed on the prototype as if we had written the following code:

```js
class Demo {}
Demo.prototype.x = 1
```

## API

The signatures of the different kinds of decorator functions are as follows:

### Field Decorator

#### Parameters

A class element descriptor with the following properties:

```js
{
  kind: "field"
  key: String, Symbol or Private Name,
  placement: "static", "prototype" or "own",
  descriptor: Property Descriptor (argument to Object.defineProperty),
  initializer: A method used to set the initial state of the field
}
```

For private fields or accessors, the `key` will be a Private Name--this is similar to a String or Symbol, except that it is invalid to use with property access `[]` or with operations such as `Object.defineProperty`. Instead, it can only be used with decorators.

#### Returns

A class element descriptor with the following properties (optional properties are indicated with `?`):

`{ kind, key, placement, descriptor, initializer, extras?, finisher? }`

The optional additional properties:

* `extras`: A property with additional class elements
* `finisher`: A callback that is called at the end of class creation (before finishers for the class as a whole, if they exist)

### Method Decorator

#### Parameters

A class element descriptor with the following properties:

```js
{
  kind: "method"
  key: String, Symbol or Private Name,
  placement: "static", "prototype" or "own",
  descriptor: Property Descriptor (argument to Object.defineProperty),
}
```

#### Returns
<<<<<<< HEAD

A class element descriptor with the following properties:

`{ kind, key, placement, descriptor, extras?, finisher? }`

### Class Decorator

#### Parameters

=======

A class element descriptor with the following properties:

`{ kind, key, placement, descriptor, extras?, finisher? }`

### Class Decorator

#### Parameters

>>>>>>> 2ad03ad4
A class descriptor with the following properties:

```js
{
  kind: "class"
  elements: Array of all class elements
<<<<<<< HEAD
}
```

#### Returns

A class descriptor with the following properties:

```js
{
  elements: Possibly modified class elements (can include additional class elements)
  constructor: (optional) The function which should act as the construtor
  finisher: (optional) A callback that is called at the end of class creation
}
```

Note: finishers run once per class (at class creation time), not once per instance.

## Examples

=======
}
```

#### Returns

A class descriptor with the following properties:

```js
{
  elements: Possibly modified class elements (can include additional class elements)
  finisher: (optional) A callback that is called at the end of class creation
}
```

Note: finishers run once per class (at class creation time), not once per instance.

## Examples

>>>>>>> 2ad03ad4
The three decorators from [README.md](README.md) could be defined as follows:

```js
// Define the class as a custom element with the given tag name
function defineElement(tagName) {
  // In order for a decorator to take an argument, it takes that argument
  // in the outer function and returns a different function that's called
  // when actually decorating the class (manual currying).
  return function(classDescriptor) {
    let { kind, elements } = classDescriptor;
    assert(kind == "class");
    return {
      kind,
      elements,
      // This callback is called once the class is otherwise fully defined
      finisher(klass) {
        window.customElements.define(tagName, klass);
      }
    };
  };
}

// Create a bound version of the method as a field
function bound(elementDescriptor) {
  let { kind, key, descriptor } = elementDescriptor;
  assert(kind == "method");
  let { value } = descriptor
  function initializer() {
    return value.bind(this);
  }
  // Return both the original method and a bound function field that calls the method.
  // (That way the original method will still exist on the prototype, avoiding
  // confusing side-effects.)
  let boundFieldDescriptor = { ...descriptor, value: undefined }
  return {
    ...elementDescriptor,
    extras: [
      { kind: "field", key, placement: "own", descriptor: boundFieldDescriptor, initializer }
    ]
  }
}

// Whenever a read or write is done to a field, call the render()
// method afterwards. Implement this by replacing the field with
// a getter/setter pair.
function observed({kind, key, placement, descriptor, initializer}) {
  assert(kind == "field");
  assert(placement == "own");
  // Create a new anonymous private name as a key for a class element
  let storage = PrivateName();
  let underlyingDescriptor = { enumerable: false, configurable: false, writable: true };
  let underlying = { kind, key: storage, placement, descriptor: underlyingDescriptor, initializer };
  return {
    kind: "method",
    key,
    placement,
    descriptor: {
      get() { return storage.get(this); },
      set(value) {
<<<<<<< HEAD
        set(this, storage, value);
        if (!this.hasOwnProperty("render")) {
          throw Error(
            "@observed decorator assumes that render() is a bound method."
            + " Please use the @bound decorator on the render method."
          );
        }
=======
        storage.set(this, value);
        // Assume the @bound decorator was used on render
>>>>>>> 2ad03ad4
        window.requestAnimationFrame(this.render);
      },
      enumerable: descriptor.enumerable,
      configurable: descriptor.configurable
    },
    extras: [underlying]
  };
}
<<<<<<< HEAD
=======

// There is no built-in PrivateName constructor, but a new private name can
// be constructed by extracting it from a throwaway class
function PrivateName() {
  let name;
  function extract({key}) { name = key; }
  class Throwaway { @extract #_; }
  return name;
}
>>>>>>> 2ad03ad4
```

## Notes about the `@bound` decorator

See [bound-decorator-rationale.md](bound-decorator-rationale.md)<|MERGE_RESOLUTION|>--- conflicted
+++ resolved
@@ -6,11 +6,7 @@
 * Decorators can manipulate private fields and private methods, whereas operations on objects are unable to manipulate the definitions of private names.
 * Decorators do their manipulations at the time the class is defined, rather than when instances are being created and used, so they may lead to patterns which are more amenable to efficient implementation.
 
-<<<<<<< HEAD
-Dcorators can be used either to decorate a whole class or an individual class element (field or method).
-=======
 Decorators can be used either to decorate a whole class or an individual class element (field or method).
->>>>>>> 2ad03ad4
 
 ## Basic Usage
 
@@ -42,11 +38,7 @@
 
 ```js
 function prototypeProp(elementDescriptor) {
-<<<<<<< HEAD
-  assert(kind == "field" || kind == "method");
-=======
   assert(elementDescriptor.kind == "field" || elementDescriptor.kind == "method");
->>>>>>> 2ad03ad4
   // Note: this decorator would generally be used for fields, not methods, because the
   // 'prototype' placement is already the default for non-static methods. So it would only
   // be useful for methods if you wanted to override the default placement or the placement
@@ -114,7 +106,6 @@
 ```
 
 #### Returns
-<<<<<<< HEAD
 
 A class element descriptor with the following properties:
 
@@ -124,44 +115,12 @@
 
 #### Parameters
 
-=======
-
-A class element descriptor with the following properties:
-
-`{ kind, key, placement, descriptor, extras?, finisher? }`
-
-### Class Decorator
-
-#### Parameters
-
->>>>>>> 2ad03ad4
 A class descriptor with the following properties:
 
 ```js
 {
   kind: "class"
   elements: Array of all class elements
-<<<<<<< HEAD
-}
-```
-
-#### Returns
-
-A class descriptor with the following properties:
-
-```js
-{
-  elements: Possibly modified class elements (can include additional class elements)
-  constructor: (optional) The function which should act as the construtor
-  finisher: (optional) A callback that is called at the end of class creation
-}
-```
-
-Note: finishers run once per class (at class creation time), not once per instance.
-
-## Examples
-
-=======
 }
 ```
 
@@ -180,7 +139,6 @@
 
 ## Examples
 
->>>>>>> 2ad03ad4
 The three decorators from [README.md](README.md) could be defined as follows:
 
 ```js
@@ -240,18 +198,8 @@
     descriptor: {
       get() { return storage.get(this); },
       set(value) {
-<<<<<<< HEAD
-        set(this, storage, value);
-        if (!this.hasOwnProperty("render")) {
-          throw Error(
-            "@observed decorator assumes that render() is a bound method."
-            + " Please use the @bound decorator on the render method."
-          );
-        }
-=======
         storage.set(this, value);
         // Assume the @bound decorator was used on render
->>>>>>> 2ad03ad4
         window.requestAnimationFrame(this.render);
       },
       enumerable: descriptor.enumerable,
@@ -260,8 +208,6 @@
     extras: [underlying]
   };
 }
-<<<<<<< HEAD
-=======
 
 // There is no built-in PrivateName constructor, but a new private name can
 // be constructed by extracting it from a throwaway class
@@ -271,7 +217,6 @@
   class Throwaway { @extract #_; }
   return name;
 }
->>>>>>> 2ad03ad4
 ```
 
 ## Notes about the `@bound` decorator
