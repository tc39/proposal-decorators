--- conflicted
+++ resolved
@@ -1042,38 +1042,7 @@
   <emu-clause id=sec-decorator-functions>
     <h1>Decorator Functions</h1>
     <p>A <dfn>decorator function</dfn> is a function that takes and returns either a element descriptor or a class descriptor. The body of a decorator function modifies and returns the descriptor it receives to change the semantics of the decorated entity. Descriptor types can be differentiated by their `kind` property, which is either `"method"`, `"accessor"`, `"field"`, or `"class"`. Descriptors also have a @@toStringTag property which has the value `"Descriptor"`; this property helps differentiate them from other objects.</p>
-<<<<<<< HEAD
-    <emu-clause id=sec-decorator-functions-element-descriptor>
-      <h1>Element Descriptors</h1>
-      <p>An <dfn>element descriptor</dfn> describes an element of a class or object literal and has the following shape:</p>
-      <pre><code class=typescript>
-        interface ElementDescriptor {
-          kind: "method", "accessor", "hook", or "field"
-          key: String, Symbol or Private Name,
-          placement: "static", "prototype", or "own"
-          ...PropertyDescriptor,
-          initialize?: Function
-          extras?: ElementDescriptor[]
-          start?: (any): undefined;
-          finish?: (klass): undefined;
-          replace?: (klass): constructor;
-        }
-      </code></pre>
-      The `start`, `finish`, `replace` and `extra` fields are only present when returning from user code, and are not given as an argument to them, or logically part of the descriptor.
-    </emu-clause>
-    <emu-clause id=sec-decorator-functions-class-descriptor>
-      <h1>Class Descriptors</h1>
-      <p>A <dfn>class descriptor</dfn> describes a class and has the following shape:</p>
-      <pre><code class=typescript>
-        interface ClassDescriptor {
-          kind: "class"
-          elements: ElementDescriptor[]
-        }
-      </code></pre>
-    </emu-clause>
-=======
     <emu-note type=editor>See <a href="https://github.com/tc39/proposal-decorators/blob/master/TABLE.md">TABLE.md</a> for high-level documentation about what class and element descriptors contain.</emu-note>
->>>>>>> 9731836a
   </emu-clause>
 
     <emu-clause id=sec-decorator-runtime-semantics-decoratorevaluation aoid=DecoratorEvaluation>
